--- conflicted
+++ resolved
@@ -11,16 +11,9 @@
 import { IDisposable, disposeAll } from 'vs/base/common/lifecycle';
 import { assign } from 'vs/base/common/objects';
 import Event, { Emitter } from 'vs/base/common/event';
-<<<<<<< HEAD
 import { append, addClass, removeClass, toggleClass, emmet as $, hide, show, addDisposableListener } from 'vs/base/browser/dom';
 import { IRenderer, IDelegate } from 'vs/base/browser/ui/list/list';
 import { List } from 'vs/base/browser/ui/list/listWidget';
-=======
-import { append, addClass, removeClass, toggleClass, emmet as $, hide, show } from 'vs/base/browser/dom';
-import * as Tree from 'vs/base/parts/tree/browser/tree';
-import * as TreeImpl from 'vs/base/parts/tree/browser/treeImpl';
-import * as TreeDefaults from 'vs/base/parts/tree/browser/treeDefaults';
->>>>>>> c9987916
 import * as HighlightedLabel from 'vs/base/browser/ui/highlightedlabel/highlightedLabel';
 import { SuggestModel, ICancelEvent, ISuggestEvent, ITriggerEvent } from './suggestModel';
 import * as Mouse from 'vs/base/browser/mouseEvent';
@@ -595,13 +588,9 @@
 				hide(this.messageElement, this.details.element);
 				show(this.listElement);
 				this.hide();
-<<<<<<< HEAD
-				if (stateChanged) this.list.splice(0, this.list.length);
-=======
 				if (stateChanged) {
-					this.tree.setInput(null);
+					this.list.splice(0, this.list.length);
 				}
->>>>>>> c9987916
 				break;
 			case State.Loading:
 				this.messageElement.innerText = SuggestWidget.LOADING_MESSAGE;
